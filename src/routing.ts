<<<<<<< HEAD
import { JSX, Accessor, runWithOwner, createEffect, onMount } from "solid-js";
=======
import { JSX, Accessor, runWithOwner, batch } from "solid-js";
>>>>>>> 098a7947
import {
  createComponent,
  createContext,
  createMemo,
  createRenderEffect,
  createSignal,
  on,
  onCleanup,
  untrack,
  useContext,
  startTransition,
  resetErrorBoundaries
} from "solid-js";
import { isServer, getRequestEvent } from "solid-js/web";
import { createBeforeLeave } from "./lifecycle.js";
import type {
  BeforeLeaveEventArgs,
  Branch,
  Intent,
  Location,
  LocationChange,
  MatchFilters,
  MaybePreloadableComponent,
  NavigateOptions,
  Navigator,
  Params,
  RouteDescription,
  RouteContext,
  RouteDefinition,
  RouteMatch,
  RouterContext,
  RouterIntegration,
  SetParams,
  Submission
} from "./types.js";
import {
  mockBase,
  createMemoObject,
  extractSearchParams,
  invariant,
  resolvePath,
  createMatcher,
  joinPaths,
  scoreRoute,
  mergeSearchString,
  expandOptionals
} from "./utils.js";

const MAX_REDIRECTS = 100;

export const RouterContextObj = createContext<RouterContext>();
export const RouteContextObj = createContext<RouteContext>();

export const useRouter = () =>
  invariant(
    useContext(RouterContextObj),
    "<A> and 'use' router primitives can be only used inside a Route."
  );

let TempRoute: RouteContext | undefined;
export const useRoute = () => TempRoute || useContext(RouteContextObj) || useRouter().base;

export const useResolvedPath = (path: () => string) => {
  const route = useRoute();
  return createMemo(() => route.resolvePath(path()));
};

export const useHref = (to: () => string | undefined) => {
  const router = useRouter();
  return createMemo(() => {
    const to_ = to();
    return to_ !== undefined ? router.renderPath(to_) : to_;
  });
};

export const useNavigate = () => useRouter().navigatorFactory();
export const useLocation = <S = unknown>() => useRouter().location as Location<S>;
export const useIsRouting = () => useRouter().isRouting;
export const usePreloadRoute = () => useRouter().preloadRoute

export const useMatch = <S extends string>(path: () => S, matchFilters?: MatchFilters<S>) => {
  const location = useLocation();
  const matchers = createMemo(() =>
    expandOptionals(path()).map(path => createMatcher(path, undefined, matchFilters))
  );
  return createMemo(() => {
    for (const matcher of matchers()) {
      const match = matcher(location.pathname);
      if (match) return match;
    }
  });
};

export const useCurrentMatches = () => useRouter().matches;

export const useParams = <T extends Params>() => useRouter().params as T;

export const useSearchParams = <T extends Params>(): [
  Partial<T>,
  (params: SetParams, options?: Partial<NavigateOptions>) => void
] => {
  const location = useLocation();
  const navigate = useNavigate();
  const setSearchParams = (params: SetParams, options?: Partial<NavigateOptions>) => {
    const searchString = untrack(
      () => location.pathname + mergeSearchString(location.search, params) + location.hash
    );
    navigate(searchString, {
      scroll: false,
      resolve: false,
      ...options
    });
  };
  return [location.query as Partial<T>, setSearchParams];
};

export const useBeforeLeave = (listener: (e: BeforeLeaveEventArgs) => void) => {
  const s = useRouter().beforeLeave.subscribe({
    listener,
    location: useLocation(),
    navigate: useNavigate()
  });
  onCleanup(s);
};

export function createRoutes(routeDef: RouteDefinition, base: string = ""): RouteDescription[] {
  const { component, preload, load, children, info } = routeDef;
  const isLeaf = !children || (Array.isArray(children) && !children.length);

  const shared = {
    key: routeDef,
    component,
    preload: preload || load,
    info
  };

  return asArray(routeDef.path).reduce<RouteDescription[]>((acc, originalPath) => {
    for (const expandedPath of expandOptionals(originalPath)) {
      const path = joinPaths(base, expandedPath);
      let pattern = isLeaf ? path : path.split("/*", 1)[0];
      pattern = pattern
        .split("/")
        .map((s: string) => {
          return s.startsWith(":") || s.startsWith("*") ? s : encodeURIComponent(s);
        })
        .join("/");
      acc.push({
        ...shared,
        originalPath,
        pattern,
        matcher: createMatcher(pattern, !isLeaf, routeDef.matchFilters)
      });
    }
    return acc;
  }, []);
}

export function createBranch(routes: RouteDescription[], index: number = 0): Branch {
  return {
    routes,
    score: scoreRoute(routes[routes.length - 1]) * 10000 - index,
    matcher(location) {
      const matches: RouteMatch[] = [];
      for (let i = routes.length - 1; i >= 0; i--) {
        const route = routes[i];
        const match = route.matcher(location);
        if (!match) {
          return null;
        }
        matches.unshift({
          ...match,
          route
        });
      }
      return matches;
    }
  };
}

function asArray<T>(value: T | T[]): T[] {
  return Array.isArray(value) ? value : [value];
}

export function createBranches(
  routeDef: RouteDefinition | RouteDefinition[],
  base: string = "",
  stack: RouteDescription[] = [],
  branches: Branch[] = []
): Branch[] {
  const routeDefs = asArray(routeDef);

  for (let i = 0, len = routeDefs.length; i < len; i++) {
    const def = routeDefs[i];
    if (def && typeof def === "object") {
      if (!def.hasOwnProperty("path")) def.path = "";
      const routes = createRoutes(def, base);
      for (const route of routes) {
        stack.push(route);

        if (def.slots) {
          for (const [name, slot] of Object.entries(def.slots) as [string, RouteDefinition][]) {
            (route.slots ??= {})[name] = createBranches(slot, route.pattern);
          }
        }

        const isEmptyArray = Array.isArray(def.children) && def.children.length === 0;
        if (def.children && !isEmptyArray) {
          createBranches(def.children, route.pattern, stack, branches);
        } else {
          const branch = createBranch([...stack], branches.length);
          branches.push(branch);
        }

        stack.pop();
      }
    }
  }

  // Stack will be empty on final return
  return stack.length ? branches : branches.sort((a, b) => b.score - a.score);
}

export function getRouteMatches(branches: Branch[], location: string): RouteMatch[] {
  for (let i = 0, len = branches.length; i < len; i++) {
    const matches = branches[i].matcher(location);
    if (!matches) continue;

    for (const match of matches) {
      if (match.route.slots) {
        match.slots = {};

        for (const [name, branches] of Object.entries(match.route.slots)) {
          match.slots[name] = getRouteMatches(branches, location);
        }
      }
    }

    return matches;
  }

  return [];
}

export function createLocation(path: Accessor<string>, state: Accessor<any>): Location {
  const origin = new URL(mockBase);
  const url = createMemo<URL>(
    prev => {
      const path_ = path();
      try {
        return new URL(path_, origin);
      } catch (err) {
        console.error(`Invalid path ${path_}`);
        return prev;
      }
    },
    origin,
    {
      equals: (a, b) => a.href === b.href
    }
  );

  const pathname = createMemo(() => url().pathname);
  const search = createMemo(() => url().search, true);
  const hash = createMemo(() => url().hash);
  const key = () => "";

  return {
    get pathname() {
      return pathname();
    },
    get search() {
      return search();
    },
    get hash() {
      return hash();
    },
    get state() {
      return state();
    },
    get key() {
      return key();
    },
    query: createMemoObject(on(search, () => extractSearchParams(url())) as () => Params)
  };
}

let intent: Intent | undefined;
export function getIntent() {
  return intent;
}
let inPreloadFn = false;
export function getInPreloadFn() {
  return inPreloadFn;
}
export function setInPreloadFn(value: boolean) {
  inPreloadFn = value;
}

export function createRouterContext(
  integration: RouterIntegration,
  branches: () => Branch[],
  getContext?: () => any,
  options: { base?: string; singleFlight?: boolean; transformUrl?: (url: string) => string } = {}
): RouterContext {
  const {
    signal: [source, setSource],
    utils = {}
  } = integration;

  const parsePath = utils.parsePath || (p => p);
  const renderPath = utils.renderPath || (p => p);
  const beforeLeave = utils.beforeLeave || createBeforeLeave();

  const basePath = resolvePath("", options.base || "");
  if (basePath === undefined) {
    throw new Error(`${basePath} is not a valid base path`);
  } else if (basePath && !source().value) {
    setSource({ value: basePath, replace: true, scroll: false });
  }

  const [isRouting, setIsRouting] = createSignal(false);

  // Keep track of last target, so that last call to transition wins
  let lastTransitionTarget: LocationChange | undefined;

  // Transition the location to a new value
  const transition = (newIntent: Intent, newTarget: LocationChange) => {
    if (newTarget.value === reference() && newTarget.state === state()) return;

    if (lastTransitionTarget === undefined) setIsRouting(true);

    intent = newIntent;
    lastTransitionTarget = newTarget;

    startTransition(() => {
      if (lastTransitionTarget !== newTarget) return;

      setReference(lastTransitionTarget.value);
      setState(lastTransitionTarget.state);
      resetErrorBoundaries();
      if (!isServer) submissions[1]([]);
    }).finally(() => {
      if (lastTransitionTarget !== newTarget) return;

      // Batch, in order for isRouting and final source update to happen together
      batch(() => {
        intent = undefined;
        if (newIntent === "navigate") navigateEnd(lastTransitionTarget!);

        setIsRouting(false);
        lastTransitionTarget = undefined;
      });
    });
  };
  const [reference, setReference] = createSignal(source().value);
  const [state, setState] = createSignal(source().state);
  const location = createLocation(reference, state);
  const referrers: LocationChange[] = [];
  const submissions = createSignal<Submission<any, any>[]>(isServer ? initFromFlash() : []);

  const matches = createMemo(() => {
    if (typeof options.transformUrl === "function") {
      return getRouteMatches(branches(), options.transformUrl(location.pathname));
    }

    return getRouteMatches(branches(), location.pathname);
  });

  const params = createMemoObject(() => {
    const m = matches();
    const params: Params = {};
    for (let i = 0; i < m.length; i++) {
      Object.assign(params, m[i].params);
    }
    return params;
  });

  const baseRoute: RouteContext = {
    pattern: basePath,
    path: () => basePath,
    outlet: () => null,
    resolvePath(to: string) {
      return resolvePath(basePath, to);
    }
  };

  // Create a native transition, when source updates
  createRenderEffect(on(source, source => transition("native", source), { defer: true }));

  return {
    base: baseRoute,
    location,
    params,
    isRouting,
    renderPath,
    parsePath,
    navigatorFactory,
    matches,
    beforeLeave,
    preloadRoute,
    singleFlight: options.singleFlight === undefined ? true : options.singleFlight,
    submissions
  };

  function navigateFromRoute(
    route: RouteContext,
    to: string | number,
    options?: Partial<NavigateOptions>
  ) {
    // Untrack in case someone navigates in an effect - don't want to track `reference` or route paths
    untrack(() => {
      if (typeof to === "number") {
        if (!to) {
          // A delta of 0 means stay at the current location, so it is ignored
        } else if (utils.go) {
          utils.go(to);
        } else {
          console.warn("Router integration does not support relative routing");
        }
        return;
      }

      const {
        replace,
        resolve,
        scroll,
        state: nextState
      } = {
        replace: false,
        resolve: true,
        scroll: true,
        ...options
      };

      const resolvedTo = resolve ? route.resolvePath(to) : resolvePath("", to);

      if (resolvedTo === undefined) {
        throw new Error(`Path '${to}' is not a routable path`);
      } else if (referrers.length >= MAX_REDIRECTS) {
        throw new Error("Too many redirects");
      }

      const current = reference();

      if (resolvedTo !== current || nextState !== state()) {
        if (isServer) {
          const e = getRequestEvent();
          e && (e.response = { status: 302, headers: new Headers({ Location: resolvedTo }) });
          setSource({ value: resolvedTo, replace, scroll, state: nextState });
        } else if (beforeLeave.confirm(resolvedTo, options)) {
          referrers.push({ value: current, replace, scroll, state: state() });
          transition("navigate", {
            value: resolvedTo,
            state: nextState
          });
        }
      }
    });
  }

  function navigatorFactory(route?: RouteContext): Navigator {
    // Workaround for vite issue (https://github.com/vitejs/vite/issues/3803)
    route = route || useContext(RouteContextObj) || baseRoute;
    return (to: string | number, options?: Partial<NavigateOptions>) =>
      navigateFromRoute(route!, to, options);
  }

  function navigateEnd(next: LocationChange) {
    const first = referrers[0];
    if (first) {
      setSource({
        ...next,
        replace: first.replace,
        scroll: first.scroll
      });
      referrers.length = 0;
    }
  }

  function preloadRoute(url: URL, options: { preloadData?: boolean } = {}) {
    const matches = getRouteMatches(branches(), url.pathname);

    const prevIntent = intent;
    intent = "preload";
<<<<<<< HEAD
    preloadMatches(matches);
=======
    for (let match in matches) {
      const { route, params } = matches[match];
      route.component &&
        (route.component as MaybePreloadableComponent).preload &&
        (route.component as MaybePreloadableComponent).preload!();
      const { preload } = route;
      inPreloadFn = true;
      options.preloadData &&
        preload &&
        runWithOwner(getContext!(), () =>
          preload({
            params,
            location: {
              pathname: url.pathname,
              search: url.search,
              hash: url.hash,
              query: extractSearchParams(url),
              state: null,
              key: ""
            },
            intent: "preload"
          })
        );
      inPreloadFn = false;
    }
>>>>>>> 098a7947
    intent = prevIntent;

    function preloadMatches(matches: RouteMatch[]) {
      for (const match in matches) {
        const { route, params, slots } = matches[match];

        const component: MaybePreloadableComponent | undefined = route.component;
        component?.preload?.();

        const { load } = route;
        inLoadFn = true;
        preloadData &&
          load &&
          runWithOwner(getContext!(), () =>
            load({
              params,
              location: {
                pathname: url.pathname,
                search: url.search,
                hash: url.hash,
                query: extractSearchParams(url),
                state: null,
                key: ""
              },
              intent: "preload"
            })
          );
        inLoadFn = false;

        if (slots) {
          for (const matches of Object.values(slots)) preloadMatches(matches);
        }
      }
    }
  }

  function initFromFlash() {
    const e = getRequestEvent();
    return (e && e.router && e.router.submission ? [e.router.submission] : []) as Array<
      Submission<any, any>
    >;
  }
}

export function createRouteContext(
  router: RouterContext,
  parent: RouteContext,
<<<<<<< HEAD
  { children, ...slots }: Record<string, () => JSX.Element>,
=======
  outlet: () => JSX.Element,
>>>>>>> 098a7947
  match: () => RouteMatch
): RouteContext {
  const { base, location, params } = router;
  const { pattern, component, preload } = match().route;
  const path = createMemo(() => match().path);

  component &&
    (component as MaybePreloadableComponent).preload &&
    (component as MaybePreloadableComponent).preload!();
  inPreloadFn = true;
  const data = preload ? preload({ params, location, intent: intent || "initial" }) : undefined;
  inPreloadFn = false;

  const route: RouteContext = {
    parent,
    pattern,
    path,
    outlet: () =>
      component
        ? createComponent(component, {
            params,
            location,
            data,
            get children() {
              return children();
            },
            slots: Object.entries(slots).reduce((acc, [key, slot]) => {
              Object.defineProperty(acc, key, { get: slot });
              return acc;
            }, {})
          })
        : children(),
    resolvePath(to: string) {
      return resolvePath(base.path(), to, path());
    }
  };

  return route;
}<|MERGE_RESOLUTION|>--- conflicted
+++ resolved
@@ -1,8 +1,4 @@
-<<<<<<< HEAD
-import { JSX, Accessor, runWithOwner, createEffect, onMount } from "solid-js";
-=======
 import { JSX, Accessor, runWithOwner, batch } from "solid-js";
->>>>>>> 098a7947
 import {
   createComponent,
   createContext,
@@ -81,7 +77,7 @@
 export const useNavigate = () => useRouter().navigatorFactory();
 export const useLocation = <S = unknown>() => useRouter().location as Location<S>;
 export const useIsRouting = () => useRouter().isRouting;
-export const usePreloadRoute = () => useRouter().preloadRoute
+export const usePreloadRoute = () => useRouter().preloadRoute;
 
 export const useMatch = <S extends string>(path: () => S, matchFilters?: MatchFilters<S>) => {
   const location = useLocation();
@@ -487,50 +483,21 @@
 
     const prevIntent = intent;
     intent = "preload";
-<<<<<<< HEAD
     preloadMatches(matches);
-=======
-    for (let match in matches) {
-      const { route, params } = matches[match];
-      route.component &&
-        (route.component as MaybePreloadableComponent).preload &&
-        (route.component as MaybePreloadableComponent).preload!();
-      const { preload } = route;
-      inPreloadFn = true;
-      options.preloadData &&
-        preload &&
-        runWithOwner(getContext!(), () =>
-          preload({
-            params,
-            location: {
-              pathname: url.pathname,
-              search: url.search,
-              hash: url.hash,
-              query: extractSearchParams(url),
-              state: null,
-              key: ""
-            },
-            intent: "preload"
-          })
-        );
-      inPreloadFn = false;
-    }
->>>>>>> 098a7947
     intent = prevIntent;
 
     function preloadMatches(matches: RouteMatch[]) {
       for (const match in matches) {
         const { route, params, slots } = matches[match];
-
-        const component: MaybePreloadableComponent | undefined = route.component;
-        component?.preload?.();
-
-        const { load } = route;
-        inLoadFn = true;
-        preloadData &&
-          load &&
+        route.component &&
+          (route.component as MaybePreloadableComponent).preload &&
+          (route.component as MaybePreloadableComponent).preload!();
+        const { preload } = route;
+        inPreloadFn = true;
+        options.preloadData &&
+          preload &&
           runWithOwner(getContext!(), () =>
-            load({
+            preload({
               params,
               location: {
                 pathname: url.pathname,
@@ -543,7 +510,7 @@
               intent: "preload"
             })
           );
-        inLoadFn = false;
+        inPreloadFn = false;
 
         if (slots) {
           for (const matches of Object.values(slots)) preloadMatches(matches);
@@ -563,11 +530,7 @@
 export function createRouteContext(
   router: RouterContext,
   parent: RouteContext,
-<<<<<<< HEAD
   { children, ...slots }: Record<string, () => JSX.Element>,
-=======
-  outlet: () => JSX.Element,
->>>>>>> 098a7947
   match: () => RouteMatch
 ): RouteContext {
   const { base, location, params } = router;
