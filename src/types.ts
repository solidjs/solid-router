import type { Component, JSX, Signal } from "solid-js";

declare module "solid-js/web" {
  interface RequestEvent {
    response: {
      status?: number;
      statusText?: string;
      headers: Headers;
    };
    router?: {
      matches?: OutputMatch[];
      cache?: Map<string, CacheEntry>;
      submission?: {
        input: any;
        result: any;
        url: string;
      };
      dataOnly?: boolean | string[];
      data?: Record<string, any>;
      previousUrl?: string;
    };
    serverOnly?: boolean;
  }
}

export type Params = Record<string, string>;

export type SetParams = Record<string, string | number | boolean | null | undefined>;

export interface Path {
  pathname: string;
  search: string;
  hash: string;
}

export interface Location<S = unknown> extends Path {
  query: Params;
  state: Readonly<Partial<S>> | null;
  key: string;
}

export interface NavigateOptions<S = unknown> {
  resolve: boolean;
  replace: boolean;
  scroll: boolean;
  state: S;
}

export interface Navigator {
  (to: string, options?: Partial<NavigateOptions>): void;
  (delta: number): void;
}

export type NavigatorFactory = (route?: RouteContext) => Navigator;

export interface LocationChange<S = unknown> {
  value: string;
  replace?: boolean;
  scroll?: boolean;
  state?: S;
}
export interface RouterIntegration {
  signal: Signal<LocationChange>;
  create?: (router: RouterContext) => void;
  utils?: Partial<RouterUtils>;
}

export type Intent = "initial" | "native" | "navigate" | "preload";
export interface RoutePreloadFuncArgs {
  params: Params;
  location: Location;
  intent: Intent;
}

export type RoutePreloadFunc<T = unknown> = (args: RoutePreloadFuncArgs) => T;

export interface RouteSectionProps<T = unknown, TSlots extends string = never> {
  params: Params;
  location: Location;
  data: T;
  children?: JSX.Element;
  slots: Record<TSlots, JSX.Element>;
}

export type RouteDefinition<
  S extends string | string[] = any,
  T = unknown,
  TSlots extends string = never
> = {
  path?: S;
  matchFilters?: MatchFilters<S>;
  preload?: RoutePreloadFunc<T>;
  children?: RouteDefinition | RouteDefinition[];
  component?: Component<RouteSectionProps<T, TSlots>>;
  info?: Record<string, any>;
<<<<<<< HEAD
  slots?: Record<TSlots, Omit<RouteDefinition, "path">>;
=======
  /** @deprecated use preload */
  load?: RoutePreloadFunc;
>>>>>>> 098a7947
};

export type MatchFilter = readonly string[] | RegExp | ((s: string) => boolean);

export type PathParams<P extends string | readonly string[]> =
  P extends `${infer Head}/${infer Tail}`
    ? [...PathParams<Head>, ...PathParams<Tail>]
    : P extends `:${infer S}?`
    ? [S]
    : P extends `:${infer S}`
    ? [S]
    : P extends `*${infer S}`
    ? [S]
    : [];

export type MatchFilters<P extends string | readonly string[] = any> = P extends string
  ? { [K in PathParams<P>[number]]?: MatchFilter }
  : Record<string, MatchFilter>;

export interface PathMatch {
  params: Params;
  path: string;
}

export interface RouteMatch extends PathMatch {
  route: RouteDescription;
  slots?: Record<string, RouteMatch[]>;
}

export interface OutputMatch {
  path: string;
  pattern: string;
  match: string;
  params: Params;
  info?: Record<string, any>;
  slots?: Record<string, OutputMatch[]>;
}

export interface RouteDescription {
  key: unknown;
  originalPath: string;
  pattern: string;
  component?: Component<RouteSectionProps>;
  preload?: RoutePreloadFunc;
  matcher: (location: string) => PathMatch | null;
  matchFilters?: MatchFilters;
  info?: Record<string, any>;
  slots?: Record<string, Branch[]>;
}

export interface Branch {
  routes: RouteDescription[];
  score: number;
  matcher: (location: string) => RouteMatch[] | null;
}

export interface RouteContext {
  parent?: RouteContext;
  pattern: string;
  path: () => string;
  outlet: () => JSX.Element;
  resolvePath(to: string): string | undefined;
  slots?: Record<string, RouteContext[]>;
}

export interface RouterUtils {
  renderPath(path: string): string;
  parsePath(str: string): string;
  go(delta: number): void;
  beforeLeave: BeforeLeaveLifecycle;
}

export interface RouterContext {
  base: RouteContext;
  location: Location;
  params: Params;
  navigatorFactory: NavigatorFactory;
  isRouting: () => boolean;
  matches: () => RouteMatch[];
  renderPath(path: string): string;
  parsePath(str: string): string;
  beforeLeave: BeforeLeaveLifecycle;
  preloadRoute: (url: URL, options: { preloadData?: boolean }) => void;
  singleFlight: boolean;
  submissions: Signal<Submission<any, any>[]>;
}

export interface BeforeLeaveEventArgs {
  from: Location;
  to: string | number;
  options?: Partial<NavigateOptions>;
  readonly defaultPrevented: boolean;
  preventDefault(): void;
  retry(force?: boolean): void;
}

export interface BeforeLeaveListener {
  listener(e: BeforeLeaveEventArgs): void;
  location: Location;
  navigate: Navigator;
}

export interface BeforeLeaveLifecycle {
  subscribe(listener: BeforeLeaveListener): () => void;
  confirm(to: string | number, options?: Partial<NavigateOptions>): boolean;
}

export type Submission<T, U> = {
  readonly input: T;
  readonly result?: U;
  readonly error: any;
  readonly pending: boolean;
  readonly url: string;
  clear: () => void;
  retry: () => void;
};

<<<<<<< HEAD
export interface MaybePreloadableComponent extends Component<any> {
=======
export type SubmissionStub = {
  readonly input: undefined;
  readonly result: undefined;
  readonly error: undefined;
  readonly pending: undefined;
  readonly url: undefined;
  clear: () => void;
  retry: () => void;
};

export interface MaybePreloadableComponent extends Component {
>>>>>>> 098a7947
  preload?: () => void;
}

export type CacheEntry = [number, any, Intent | undefined, Signal<number> & { count: number }];

export type NarrowResponse<T> = T extends CustomResponse<infer U> ? U : Exclude<T, Response>;
export type RouterResponseInit = Omit<ResponseInit, "body"> & { revalidate?: string | string[] };
// export type CustomResponse<T> = Response & { customBody: () => T };
// hack to avoid it thinking it inherited from Response
export type CustomResponse<T> = Omit<Response, "clone"> & { customBody: () => T; clone(...args: readonly unknown[]): CustomResponse<T> };

/** @deprecated */
export type RouteLoadFunc = RoutePreloadFunc;
/** @deprecated */
export type RouteLoadFuncArgs = RoutePreloadFuncArgs;<|MERGE_RESOLUTION|>--- conflicted
+++ resolved
@@ -93,12 +93,9 @@
   children?: RouteDefinition | RouteDefinition[];
   component?: Component<RouteSectionProps<T, TSlots>>;
   info?: Record<string, any>;
-<<<<<<< HEAD
-  slots?: Record<TSlots, Omit<RouteDefinition, "path">>;
-=======
   /** @deprecated use preload */
   load?: RoutePreloadFunc;
->>>>>>> 098a7947
+  slots?: Record<TSlots, Omit<RouteDefinition, "path">>;
 };
 
 export type MatchFilter = readonly string[] | RegExp | ((s: string) => boolean);
@@ -216,9 +213,6 @@
   retry: () => void;
 };
 
-<<<<<<< HEAD
-export interface MaybePreloadableComponent extends Component<any> {
-=======
 export type SubmissionStub = {
   readonly input: undefined;
   readonly result: undefined;
@@ -230,7 +224,6 @@
 };
 
 export interface MaybePreloadableComponent extends Component {
->>>>>>> 098a7947
   preload?: () => void;
 }
 
@@ -240,7 +233,10 @@
 export type RouterResponseInit = Omit<ResponseInit, "body"> & { revalidate?: string | string[] };
 // export type CustomResponse<T> = Response & { customBody: () => T };
 // hack to avoid it thinking it inherited from Response
-export type CustomResponse<T> = Omit<Response, "clone"> & { customBody: () => T; clone(...args: readonly unknown[]): CustomResponse<T> };
+export type CustomResponse<T> = Omit<Response, "clone"> & {
+  customBody: () => T;
+  clone(...args: readonly unknown[]): CustomResponse<T>;
+};
 
 /** @deprecated */
 export type RouteLoadFunc = RoutePreloadFunc;
